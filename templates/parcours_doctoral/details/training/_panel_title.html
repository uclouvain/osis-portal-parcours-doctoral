<<<<<<< HEAD
{% load i18n osis_document_components parcours_doctoral doctorate_enums %}
=======
{% load i18n osis_document parcours_doctoral doctorate_enums academic_year_display %}
>>>>>>> 6e6025fe

{% comment "License" %}
  * OSIS stands for Open Student Information System. It's an application
  * designed to manage the core business of higher education institutions,
  * such as universities, faculties, institutes and professional schools.
  * The core business involves the administration of students, teachers,
  * courses, programs and so on.
  *
  * Copyright (C) 2015-2025 Université catholique de Louvain (http://www.uclouvain.be)
  *
  * This program is free software: you can redistribute it and/or modify
  * it under the terms of the GNU General Public License as published by
  * the Free Software Foundation, either version 3 of the License, or
  * (at your option) any later version.
  *
  * This program is distributed in the hope that it will be useful,
  * but WITHOUT ANY WARRANTY; without even the implied warranty of
  * MERCHANTABILITY or FITNESS FOR A PARTICULAR PURPOSE.  See the
  * GNU General Public License for more details.
  *
  * A copy of this license - GNU General Public License - is available
  * at the root of the source code of this program.  If not,
  * see http://www.gnu.org/licenses/.
{% endcomment %}

{% display request.resolver_match.namespace|add:':'|add:request.resolver_match.url_name as namespace %}
{% url namespace|add:":edit" pk=view.kwargs.pk activity_id=activity.uuid as edit_url %}
{% url namespace|add:":delete" pk=view.kwargs.pk activity_id=activity.uuid as delete_url %}
{% if activity.category|safe == 'CONFERENCE' or activity.category|safe == 'SEMINAR' or activity.category|safe == 'RESIDENCY' %}
  {% url namespace|add:":add" pk=view.kwargs.pk category="communication" as add_communication_url %}
{% endif %}
{% if activity.category|safe == 'CONFERENCE' %}
  {% url namespace|add:":add" pk=view.kwargs.pk category="publication" as add_publication_url %}
{% endif %}

<a
  role="button"
  data-bs-toggle="collapse"
  href="#a-{{ activity.uuid }}"
  aria-expanded="false"
  aria-controls="a-{{ activity.uuid }}"
  class="collapsed activity-collapse-button"
></a>
<span class="badge">{{ activity.status|enum_display:'StatutActivite' }}</span>

{% include "parcours_doctoral/details/training/_activity_title.html" %}
{% if activity.category|safe == 'UCL_COURSE' %}<br>{{ activity.learning_unit_year }} - {{ activity.learning_unit_title }} - {{ activity.academic_year|display_as_academic_year }}{% endif %}

{% trans "Please check the details of the activity (and sub-activities) to fill in all the mandatory fields" as not_complete_sub %}
{% trans "Please check the details of the activity to fill in all mandatory fields" as not_complete %}

<div class="w-auto ms-auto">
  <div class="input-group flex-nowrap input-group-sm{% if activity.uuid in form.activities_in_error %} has-error{% endif %}">
    {% if doctorate|can_make_action:'add_training' %}
      {# Student only #}
      {% if activity.category|safe == "SEMINAR" and activity.status|safe != "NON_SOUMISE" and add_communication_url %}
        {# Do not display the dropdown #}
      {% elif activity.status|safe == "NON_SOUMISE" or add_communication_url or add_publication_url %}
        <div>
          <button
            type="button" class="btn btn-light border border-dark-subtle dropdown-toggle" data-bs-toggle="dropdown" aria-haspopup="true"
            aria-expanded="false"
          >
            {% trans "Actions" %} <span class="caret"></span>
          </button>
          <ul class="dropdown-menu dropdown-menu-end">
            {% if activity.status|safe == "NON_SOUMISE" %}
              <li>
                <a href="{{ edit_url }}" class="dropdown-item">
                  {% trans "Edit" %}
                </a>
              </li>
              {% if not remove_batch_action %}
                <li
                  {% if not activity.can_be_submitted %}
                    data-bs-toggle="tooltip"
                    data-bs-container="body"
                    {% if activity.category|safe == 'SEMINAR' %}
                    title="{{ not_complete_sub }}"
                    {% else %}
                    title="{{ not_complete }}"
                    {% endif %}
                  {% endif %}
                >
                  <a
                    href="#"
                    {% if activity.can_be_submitted %}
                    class="dropdown-item submit-activity-btn"
                    data-uuid="{{ activity.uuid }}"
                    {% else %}
                    class="dropdown-item disabled"
                    {% endif %}
                  >
                    {% trans "Submit" %}
                  </a>
                </li>
              {% endif %}
            {% endif %}
            {# Can't add a communication to seminar once submitted #}
            {% if activity.category|safe == "SEMINAR" and activity.status|safe == "NON_SOUMISE" and add_communication_url %}
              <li>
                <a href="{{ add_communication_url }}?parent={{ activity.uuid }}" class="dropdown-item">
                  {% trans "Add a session" %}
                </a>
              </li>
              {# Can add a communication to others once submitted #}
            {% elif activity.category|safe != "SEMINAR" and add_communication_url %}
              <li>
                <a href="{{ add_communication_url }}?parent={{ activity.uuid }}" class="dropdown-item">
                  {% trans "Add a paper/presentation" %}
                </a>
              </li>
            {% endif %}
            {% if add_publication_url %}
              <li>
                <a href="{{ add_publication_url }}?parent={{ activity.uuid }}" class="dropdown-item">
                  {% trans "Add a publication" %}
                </a>
              </li>
            {% endif %}
            {% if activity.status|safe == "NON_SOUMISE" %}
              <li>
                <a href="{{ delete_url }}" class="dropdown-item">
                  {% trans "Delete" %}
                </a>
              </li>
            {% endif %}
          </ul>
        </div>
        {% if not remove_batch_action and activity.status|safe == "NON_SOUMISE" %}
          <label
            class="input-group-text"
            {% if not activity.can_be_submitted %}
            data-bs-toggle="tooltip"
            data-bs-container="body"
              {% if activity.category == 'SEMINAR' %}
            title="{{ not_complete_sub }}"
              {% else %}
            title="{{ not_complete }}"
              {% endif %}
            {% endif %}
          >
          <input
              type="checkbox" name="activity_ids" value="{{ activity.uuid }}"
              {% if not activity.can_be_submitted %}
              disabled="disabled"
              {% else %}
              aria-label="{% trans "Select for batch action" %}"
              {% endif %}
            />
          </label>
        {% endif %}
      {% endif %}

    {% elif activity.status|safe == "SOUMISE" and not remove_action and doctorate|can_make_action:'assent_training' %}
      {# Lead supervisor #}
      {% if activity.object_type|safe == "SeminarCommunication" %}
        {# No assent on seminar communication #}
      {% else %}
        {% url namespace|add:":assent" pk=view.kwargs.pk activity_id=activity.uuid as assent_url %}
        <a href="{{ assent_url }}" class="btn btn-light border border-dark-subtle btn-md">
          {% trans "Give an opinion" %}
        </a>
      {% endif %}
    {% endif %}

    {% if activity.reference_promoter_assent is not None or activity.cdd_comment %}
      {% if activity.reference_promoter_assent is not None %}
        <button
          type="button"
          data-bs-content="{{ activity.reference_promoter_comment|linebreaksbr|force_escape }}"
          {% if activity.reference_promoter_assent %}
          title="{% trans "Contact supervisor approval" %}"
          class="btn btn-md btn-success popover-buttons"
        >
            <span class="fa-regular fa-circle-check"></span>
          {% else %}
            title="{% trans "Negative assessment by contact supervisor" %}"
            class="btn btn-md btn-danger popover-buttons unstyled"
            >
            <span class="fa-regular fa-circle-xmark"></span>
          {% endif %}
        </button>
      {% endif %}
      {% if activity.cdd_comment %}
        <button
          type="button"
          data-bs-content="{{ activity.cdd_comment|linebreaksbr|force_escape }}"
          title="{% trans "Comment for PhD Committee manager" %}"
          class="btn btn-md btn-danger popover-buttons unstyled"
        >
          <span class="fa-solid fa-circle-info"></span>
        </button>
      {% endif %}
    {% endif %}
  </div>
</div><|MERGE_RESOLUTION|>--- conflicted
+++ resolved
@@ -1,8 +1,4 @@
-<<<<<<< HEAD
-{% load i18n osis_document_components parcours_doctoral doctorate_enums %}
-=======
-{% load i18n osis_document parcours_doctoral doctorate_enums academic_year_display %}
->>>>>>> 6e6025fe
+{% load i18n osis_document_components parcours_doctoral doctorate_enums academic_year_display %}
 
 {% comment "License" %}
   * OSIS stands for Open Student Information System. It's an application
